--- conflicted
+++ resolved
@@ -1,6 +1,6 @@
-import { Event, Integration, WrappedFunction } from '@sentry/types';
-
-import { isString } from './is';
+import { Event, Integration, WrappedFunction } from "@sentry/types";
+
+import { isString } from "./is";
 
 /** Internal */
 interface SentryGlobal {
@@ -36,7 +36,11 @@
  */
 export function isNodeEnv(): boolean {
   // tslint:disable:strict-type-predicates
-  return Object.prototype.toString.call(typeof process !== 'undefined' ? process : 0) === '[object process]';
+  return (
+    Object.prototype.toString.call(
+      typeof process !== "undefined" ? process : 0
+    ) === "[object process]"
+  );
 }
 
 const fallbackGlobalObject = {};
@@ -49,9 +53,9 @@
 export function getGlobalObject<T>(): T & SentryGlobal {
   return (isNodeEnv()
     ? global
-    : typeof window !== 'undefined'
+    : typeof window !== "undefined"
     ? window
-    : typeof self !== 'undefined'
+    : typeof self !== "undefined"
     ? self
     : fallbackGlobalObject) as T & SentryGlobal;
 }
@@ -94,15 +98,22 @@
     };
 
     return (
-      pad(arr[0]) + pad(arr[1]) + pad(arr[2]) + pad(arr[3]) + pad(arr[4]) + pad(arr[5]) + pad(arr[6]) + pad(arr[7])
+      pad(arr[0]) +
+      pad(arr[1]) +
+      pad(arr[2]) +
+      pad(arr[3]) +
+      pad(arr[4]) +
+      pad(arr[5]) +
+      pad(arr[6]) +
+      pad(arr[7])
     );
   }
   // http://stackoverflow.com/questions/105034/how-to-create-a-guid-uuid-in-javascript/2117523#2117523
-  return 'xxxxxxxxxxxx4xxxyxxxxxxxxxxxxxxx'.replace(/[xy]/g, c => {
+  return "xxxxxxxxxxxx4xxxyxxxxxxxxxxxxxxx".replace(/[xy]/g, c => {
     // tslint:disable-next-line:no-bitwise
     const r = (Math.random() * 16) | 0;
     // tslint:disable-next-line:no-bitwise
-    const v = c === 'x' ? r : (r & 0x3) | 0x8;
+    const v = c === "x" ? r : (r & 0x3) | 0x8;
     return v.toString(16);
   });
 }
@@ -115,7 +126,7 @@
  * @returns parsed URL object
  */
 export function parseUrl(
-  url: string,
+  url: string
 ): {
   host?: string;
   path?: string;
@@ -126,20 +137,22 @@
     return {};
   }
 
-  const match = url.match(/^(([^:\/?#]+):)?(\/\/([^\/?#]*))?([^?#]*)(\?([^#]*))?(#(.*))?$/);
+  const match = url.match(
+    /^(([^:\/?#]+):)?(\/\/([^\/?#]*))?([^?#]*)(\?([^#]*))?(#(.*))?$/
+  );
 
   if (!match) {
     return {};
   }
 
   // coerce to undefined values to empty string so we don't get 'undefined'
-  const query = match[6] || '';
-  const fragment = match[8] || '';
+  const query = match[6] || "";
+  const fragment = match[8] || "";
   return {
     host: match[4],
     path: match[5],
     protocol: match[2],
-    relative: match[5] + query + fragment, // everything minus origin
+    relative: match[5] + query + fragment // everything minus origin
   };
 }
 
@@ -157,9 +170,9 @@
     if (exception.type && exception.value) {
       return `${exception.type}: ${exception.value}`;
     }
-    return exception.type || exception.value || event.event_id || '<unknown>';
-  }
-  return event.event_id || '<unknown>';
+    return exception.type || exception.value || event.event_id || "<unknown>";
+  }
+  return event.event_id || "<unknown>";
 }
 
 /** JSDoc */
@@ -170,9 +183,9 @@
 /** JSDoc */
 export function consoleSandbox(callback: () => any): any {
   const global = getGlobalObject<Window>();
-  const levels = ['debug', 'info', 'warn', 'error', 'log', 'assert'];
-
-  if (!('console' in global)) {
+  const levels = ["debug", "info", "warn", "error", "log", "assert"];
+
+  if (!("console" in global)) {
     return callback();
   }
 
@@ -181,9 +194,16 @@
 
   // Restore all wrapped console methods
   levels.forEach(level => {
-    if (level in global.console && (originalConsole[level] as WrappedFunction).__sentry__) {
-      wrappedLevels[level] = (originalConsole[level] as WrappedFunction).__sentry_wrapped__;
-      originalConsole[level] = (originalConsole[level] as WrappedFunction).__sentry_original__;
+    if (
+      level in global.console &&
+      (originalConsole[level] as WrappedFunction).__sentry__
+    ) {
+      wrappedLevels[level] = (originalConsole[
+        level
+      ] as WrappedFunction).__sentry_wrapped__;
+      originalConsole[level] = (originalConsole[
+        level
+      ] as WrappedFunction).__sentry_original__;
     }
   });
 
@@ -205,12 +225,18 @@
  * @param type Type of the exception.
  * @hidden
  */
-export function addExceptionTypeValue(event: Event, value?: string, type?: string): void {
+export function addExceptionTypeValue(
+  event: Event,
+  value?: string,
+  type?: string
+): void {
   event.exception = event.exception || {};
   event.exception.values = event.exception.values || [];
   event.exception.values[0] = event.exception.values[0] || {};
-  event.exception.values[0].value = event.exception.values[0].value || value || '';
-  event.exception.values[0].type = event.exception.values[0].type || type || 'Error';
+  event.exception.values[0].value =
+    event.exception.values[0].value || value || "";
+  event.exception.values[0].type =
+    event.exception.values[0].type || type || "Error";
 }
 
 /**
@@ -223,13 +249,14 @@
   event: Event,
   mechanism: {
     [key: string]: any;
-  } = {},
+  } = {}
 ): void {
   // TODO: Use real type with `keyof Mechanism` thingy and maybe make it better?
   try {
     // @ts-ignore
     // tslint:disable:no-non-null-assertion
-    event.exception!.values![0].mechanism = event.exception!.values![0].mechanism || {};
+    event.exception!.values![0].mechanism =
+      event.exception!.values![0].mechanism || {};
     Object.keys(mechanism).forEach(key => {
       // @ts-ignore
       event.exception!.values![0].mechanism[key] = mechanism[key];
@@ -246,7 +273,7 @@
   try {
     return document.location.href;
   } catch (oO) {
-    return '';
+    return "";
   }
 }
 
@@ -272,7 +299,7 @@
     const out = [];
     let height = 0;
     let len = 0;
-    const separator = ' > ';
+    const separator = " > ";
     const sepLength = separator.length;
     let nextStr;
 
@@ -282,7 +309,11 @@
       // - nextStr is the 'html' element
       // - the length of the string that would be created exceeds MAX_OUTPUT_LEN
       //   (ignore this limit if we are on the first iteration)
-      if (nextStr === 'html' || (height > 1 && len + out.length * sepLength + nextStr.length >= MAX_OUTPUT_LEN)) {
+      if (
+        nextStr === "html" ||
+        (height > 1 &&
+          len + out.length * sepLength + nextStr.length >= MAX_OUTPUT_LEN)
+      ) {
         break;
       }
 
@@ -294,7 +325,7 @@
 
     return out.reverse().join(separator);
   } catch (_oO) {
-    return '<unknown>';
+    return "<unknown>";
   }
 }
 
@@ -319,7 +350,7 @@
   let i;
 
   if (!elem || !elem.tagName) {
-    return '';
+    return "";
   }
 
   out.push(elem.tagName.toLowerCase());
@@ -334,7 +365,7 @@
       out.push(`.${classes[i]}`);
     }
   }
-  const attrWhitelist = ['type', 'name', 'title', 'alt'];
+  const attrWhitelist = ["type", "name", "title", "alt"];
   for (i = 0; i < attrWhitelist.length; i++) {
     key = attrWhitelist[i];
     attr = elem.getAttribute(key);
@@ -342,10 +373,9 @@
       out.push(`[${key}="${attr}"]`);
     }
   }
-  return out.join('');
-}
-
-<<<<<<< HEAD
+  return out.join("");
+}
+
 /**
  * Returns a timestamp in seconds with milliseconds precision.
  */
@@ -381,9 +411,10 @@
     major: isNaN(major) ? undefined : major,
     minor: isNaN(minor) ? undefined : minor,
     patch: isNaN(patch) ? undefined : patch,
-    prerelease: match[4],
-  };
-=======
+    prerelease: match[4]
+  };
+}
+
 const defaultRetryAfter = 60 * 1000; // 60 seconds
 
 /**
@@ -391,7 +422,10 @@
  * @param now current unix timestamp
  * @param header string representation of 'Retry-After' header
  */
-export function parseRetryAfterHeader(now: number, header?: string | number | null): number {
+export function parseRetryAfterHeader(
+  now: number,
+  header?: string | number | null
+): number {
   if (!header) {
     return defaultRetryAfter;
   }
@@ -407,5 +441,4 @@
   }
 
   return defaultRetryAfter;
->>>>>>> cd661991
 }